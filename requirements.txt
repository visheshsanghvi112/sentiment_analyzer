--- conflicted
+++ resolved
@@ -34,28 +34,13 @@
 seaborn>=0.12.0
 wordcloud>=1.9.0
 
-<<<<<<< HEAD
-# Data Loading - Latest versions with fallback handling
+# -----------------------------------
+# 📥 Dataset Handling (HuggingFace)
+# -----------------------------------
 datasets>=2.12.0
 pyarrow>=10.0.0
 huggingface-hub>=0.16.0
-
-# Environment Management
-python-dotenv>=1.0.0
-
-# Optional Advanced Features (may cause issues on some systems)
-# Uncomment these if you want BERT/MiniLM embeddings for better recommendations
-# transformers>=4.30.0
-# torch>=1.13.0
-# sentence-transformers>=2.2.0
-=======
-# -----------------------------------
-# 📥 Dataset Handling (HuggingFace)
-# -----------------------------------
-datasets==2.14.4
-pyarrow==12.0.1
-dill==0.3.6
->>>>>>> 52d91323
+dill>=0.3.6
 
 # -----------------------------------
 # 🚀 Optional GPU Support (CUDA, cuDNN)
